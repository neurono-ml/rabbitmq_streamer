[package]
name = "rabbitmq_streamer"
<<<<<<< HEAD
version = "1.1.0"
=======
version = "1.1.2"
>>>>>>> 6b7d5250
edition = "2021"
description = "A library to consume RabbiMQ streams"

authors = ["André Claudino <claudino@d2x.com.br>"]
homepage = "https://github.com/neurono-ml/rabbitmq_streamer"
repository = "https://github.com/neurono-ml/rabbitmq_streamer"
readme = "README.md"
keywords = ["RabbitMQ", "streaming", "async"]
categories = ["development-tools"]
license = "MIT OR Apache-2.0"

[dependencies]
tokio = { version = "1", features = ["macros", "rt"] }
tokio-stream = "0.1"
futures = "0.3"
serde = { version = "1", features = ["derive"] }
serde_json = "1"
tracing = "0.1"
anyhow = "1.0.98"
uuid = { version = "1.16.0", features = ["v4"] }
lapin = { version = "2.5.3", default-features = false, features = ["serde_json", "openssl"] }
log = "0.4.27"

[dev-dependencies]
testcontainers = "0.25"
testcontainers-modules = { version = "0.13", features = ["rabbitmq"] }
tokio-test = "0.4"
serde = { version = "1", features = ["derive"] }


[features]
lapin = []<|MERGE_RESOLUTION|>--- conflicted
+++ resolved
@@ -1,10 +1,6 @@
 [package]
 name = "rabbitmq_streamer"
-<<<<<<< HEAD
-version = "1.1.0"
-=======
 version = "1.1.2"
->>>>>>> 6b7d5250
 edition = "2021"
 description = "A library to consume RabbiMQ streams"
 
